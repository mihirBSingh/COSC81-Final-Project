#!/usr/bin/env python

# mapping.py, building on top of pa4_mapping
# Author: Scottie Yang
# Date: May 20, 2025

import rclpy
from rclpy.node import Node
from sensor_msgs.msg import LaserScan
from nav_msgs.msg import Odometry, OccupancyGrid
from tf2_geometry_msgs import do_transform_point
from geometry_msgs.msg import PointStamped
from geometry_msgs.msg import Twist 
import numpy as np
import math
from rclpy.duration import Duration
import tf2_ros
from tf2_ros import TransformException
import tf_transformations
from rclpy.time import Time

DEFAULT_CMD_VEL_TOPIC = '/cmd_vel'
DEFAULT_SCAN_TOPIC = '/scan'

DEFAULT_MAP_TOPIC = '/map'
DEFAULT_ODOM_TOPIC = '/odometry/filtered'

TF_BASE_LINK = 'base_link'
TF_ODOM = 'odom'

LASER_ROBOT_OFFSET = -math.pi
STEP = 0.5 # m 

LINEAR_VELOCITY = 0.2 # m/s
ANGULAR_VELOCITY = math.pi/6 # rad/s

class Mover(Node): 
    def __init__(self, linear_velocity=LINEAR_VELOCITY, angular_velocity=ANGULAR_VELOCITY):
        super().__init__('mover')
        self.linear_velocity = linear_velocity
        self.angular_velocity = angular_velocity
        self.cmd_pub = self.create_publisher(Twist, DEFAULT_CMD_VEL_TOPIC, 1)
        self.rate = self.create_rate(10)
        self.tf_buffer = tf2_ros.Buffer()
        self.tf_listener = tf2_ros.TransformListener(self.tf_buffer, self)
        
    def get_transformation(self, start_frame, target_frame):
            """Get transformation between two frames."""
            # print(f"   Getting transformation from {start_frame} --> {target_frame}")
            try:
                while not self.tf_buffer.can_transform(target_frame, start_frame, Time()): 
                    rclpy.spin_once(self)
                tf_msg = self.tf_buffer.lookup_transform(target_frame, start_frame, Time())
            except TransformException as ex:
                self.get_logger().info(
                    f'Could not transform: {ex}')
                return
            # self.get_logger().info(f'Received tf message: {tf_msg}')   
            translation = tf_msg.transform.translation
            quaternion = tf_msg.transform.rotation

            t = tf_transformations.translation_matrix([translation.x, translation.y, translation.z])
            R = tf_transformations.quaternion_matrix([quaternion.x, quaternion.y, quaternion.z, quaternion.w])
            T = t.dot(R)
            T = np.round(T, decimals=1) # rounding minimizes noise 
            
            # print(f"   Transformation: {T}")
            return T

    def move(self, linear_vel, angular_vel):
            """Send a velocity command (linear vel in m/s, angular vel in rad/s)."""
            # Setting velocities.
            twist_msg = Twist()

            twist_msg.linear.x = linear_vel
            twist_msg.angular.z = angular_vel
            self.cmd_pub.publish(twist_msg)
            # rclpy.spin_once(self)  # Process the published command

    # angles in radians
    def rotate(self,angle):
        print(f"           Rotating {angle} rad, {angle*180/math.pi} degrees")

        secs = abs(angle) / self.angular_velocity
        duration = Duration(seconds=secs)
        start_time = self.get_clock().now()

        # rotate for certain duration 
        while rclpy.ok():
            rclpy.spin_once(self)  # Process callbacks
            # Check if the specified duration has elapsed.
            if self.get_clock().now() - start_time >= duration:
                break
            # Publish the twist message continuously.
            # if angle > 0: 
            #     self.move(0.0, self.angular_velocity)  # counterclockwise 
            # else: 
            #     self.move(0.0, -self.angular_velocity)  # clockwise

    # distance in m 
    def translate(self,distance): 
        print(f"           Moving forward {distance}m")
        
        secs = abs(distance) / self.linear_velocity
        duration = Duration(seconds=secs)
        start_time = self.get_clock().now()

        # rotate for certain duration 
        while rclpy.ok():
            rclpy.spin_once(self)  # Process callbacks
            # Check if the specified duration has elapsed.
            if self.get_clock().now() - start_time >= duration:
                break
            # Publish the twist message continuously.
            # self.move(self.linear_velocity, 0.0)  
    
    def get_angle(self, y, x):
        theta = math.atan2(y, x)
        # edge cases for tan (multiples of π/2)
        if x == 0:
            if y > 0:
                theta = math.pi/2
            else:
                theta = -math.pi/2
        return theta 
        
    def get_distance(self,p):
        return  math.sqrt((p[0])**2 + (p[1])**2)

    def move_to_point(self,x, y):
        print(f"           Moving to point: {x}, {y}")
        odom_p = np.array([x, y, 0, 1])
        bl_T2_odom = self.get_transformation(TF_BASE_LINK, TF_ODOM)
        bl_p = bl_T2_odom.dot(odom_p.transpose())

        theta = self.get_angle(bl_p[1], bl_p[0])
        dist = self.get_distance(bl_p)

        self.rotate(theta)
        self.translate(dist)

class GridMapper(Node):
    def __init__(self, pos_x=0.0, pos_y=0.0, pos_theta=0.0, initial_size=1000, goal=(999, 999)):

        super().__init__('grid_mapper')

        self.res = 0.05  # m/cell
        self.initial_size = initial_size  # cells
        self.map = np.full((self.initial_size, self.initial_size), -1, dtype=np.int8)
        
        self.origin_x = -self.initial_size * self.res / 2.0
        self.origin_y = -self.initial_size * self.res / 2.0
        self.width = self.initial_size
        self.height = self.initial_size
        
        self.pos_x = pos_x
        self.pos_y = pos_y
        self.pos_theta = pos_theta

        self.has_pose = True
        
        # set up TF2 buffer and listener
        self.tf_buffer = tf2_ros.Buffer()
        self.tf_listener = tf2_ros.TransformListener(self.tf_buffer, self)
        
        # set up publishers and subscribers
        self._cmd_pub = self.create_publisher(Twist, DEFAULT_CMD_VEL_TOPIC, 1)
        self.odom_sub = self.create_subscription(Odometry, DEFAULT_ODOM_TOPIC, self.get_curr_pose, 10)
        self.map_pub = self.create_publisher(OccupancyGrid, DEFAULT_MAP_TOPIC, 10)
        self.laser_sub = self.create_subscription(LaserScan, DEFAULT_SCAN_TOPIC, self.laser_callback, 10)
        
        # set up qlearning states and obstacles 
<<<<<<< HEAD
        self.start_state = (pos_y, pos_x)  # (row, col)
=======
        self.start_state = (pos_x, pos_y)  
>>>>>>> 114ea96a
        self.state = self.start_state
        self.goal = goal

        self.obstacles = set()
        for row in range(self.height):
            for col in range(self.width):
                value = self.map[row, col]
                if value == 100: 
                    self.obstacles.add((row, col))

        self.mover = Mover() 

        print("Occupancy Grid Mapper initialized\n")

    def reset(self):
        self.state = self.start_state
        return self.state

    def is_terminal(self, state):
        return state in self.obstacles or state == self.goal
    
    def get_next_state(self, state, action):  # px 
        step_px = STEP / self.res 
        next_state = list(state)
        if action == 0:  # Move up
            next_state[1] = int(state[0] + step_px)
        elif action == 1:  # Move right
            next_state[0] = int(state[1] + step_px)
        elif action == 2:  # Move down
            next_state[1] = int(state[0] - step_px)
        elif action == 3:  # Move left
            next_state[0] = int(state[1] - step_px)
        
        return tuple(next_state)
    
    def compute_reward(self, prev_state, action, type):  
        # Obstacle or goal
        state = self.get_next_state(prev_state, action)
        print(f"        Next state (px): {state}, (grid): {state[0] * self.res}, {state[1] * self.res}")
        if  type == "obstacle":
            if self.map[state[0], state[1]] == 100:
                reward = -10
            elif state == self.goal:
                reward = -100
            else:
                reward = 0

        elif type == "manhattan":
                # Manhattan distance to goal
                prev_dist = abs(prev_state[0] - self.goal[0]) + abs(prev_state[1] - self.goal[1])
                new_dist = abs(state[0] - self.goal[0]) + abs(state[1] - self.goal[1])
                reward = prev_dist - new_dist
                return reward
        print(f"        Reward: {reward}")
        return reward 
    
    
    def execute_action(self, action):
        print(f"        [Executing action]")
        
        if action == 0:  # Move up
            self.pos_y += STEP 
        elif action == 1:  # Move right
            self.pos_x += STEP 
        elif action == 2:  # Move down
            self.pos_y -= STEP 
        elif action == 3:  # Move left
            self.pos_x -= STEP 
<<<<<<< HEAD
        
=======
        self.state = (self.pos_y, self.pos_x)
>>>>>>> 114ea96a

        self.mover.move_to_point(self.pos_x, self.pos_y)

    def step(self, action, reward_type):
        print(f"      [Stepping in grid]")
        next_state = self.get_next_state(self.state, action)
        reward = self.compute_reward(self.state, action, reward_type) 
        self.state = next_state
        done = self.is_terminal(next_state)
        self.execute_action(action)
        rclpy.spin_once(self)  # Process any callbacks after action execution
        return next_state, reward, done

    def get_curr_pose(self, msg):
        self.pos_x = msg.pose.pose.position.x
        self.pos_y = msg.pose.pose.position.y
        
        q = msg.pose.pose.orientation
        siny_cosp = 2.0 * (q.w * q.z + q.x * q.y)
        cosy_cosp = 1.0 - 2.0 * (q.y * q.y + q.z * q.z)
        self.pos_theta = math.atan2(siny_cosp, cosy_cosp)
        self.has_pose = True

    def world_to_grid(self, x, y):
        return int((x - self.origin_x) / self.res), int((y - self.origin_y) / self.res)

    def valid_cell(self, x, y):
        return 0 <= x < self.width and 0 <= y < self.height

    def bresenham(self, x0, y0, x1, y1): # refactored Bresenham from lec
        dx, dy = abs(x1 - x0), abs(y1 - y0)
        sx, sy = (1 if x0 < x1 else -1), (1 if y0 < y1 else -1)
        err = dx - dy
        
        while True:
            if self.valid_cell(x0, y0):
                self.map[y0, x0] = 0  # free space
            if x0 == x1 and y0 == y1:
                if self.valid_cell(x0, y0):
                    self.map[y0, x0] = 100  # not free
                break
            e2 = 2 * err
            if e2 > -dy:
                err -= dy
                x0 += sx
            if e2 < dx:
                err += dx
                y0 += sy

    def expand_map(self, target_x, target_y):
        self.get_logger().info("Expanding map...")
        width_new = self.width * 2
        height_new = self.height * 2

        origin_x_new = self.origin_x
        if target_x < 0:
            origin_x_new = self.origin_x - self.width * self.res

        origin_y_new = self.origin_y
        if target_y < 0:
            origin_y_new = self.origin_y - self.height * self.res
        
        map_new = np.full((height_new, width_new), -1, dtype=np.int8) # populate new map
        offset_x = int((width_new - self.width) // 2)
        offset_y = int((height_new - self.height) // 2)
        map_new[offset_y:offset_y+self.height, offset_x:offset_x+self.width] = self.map
        
        self.map = map_new # update map
        self.width = width_new
        self.height = height_new
        self.origin_x = origin_x_new
        self.origin_y = origin_y_new

        self.get_logger().info(f'Map expanded to {self.width}x{self.height}, origin: ({self.origin_x}, {self.origin_y})')

    def laser_callback(self, msg):
        if not self.has_pose: 
            return 
        
        grid_x, grid_y = self.world_to_grid(self.pos_x, self.pos_y)
        if not self.valid_cell(grid_x, grid_y): # extend the map first if not valid
            self.expand_map(grid_x, grid_y) 
            grid_x, grid_y = self.world_to_grid(self.pos_x, self.pos_y)
        
        for i, range in enumerate(msg.ranges): # laser scan angle

            if not (msg.range_min <= range <= msg.range_max):
                continue
        
            angle = msg.angle_min + i * msg.angle_increment # angle processing
 
            laser_point = PointStamped() # world coordinate processing
            laser_point.header.frame_id = msg.header.frame_id
            laser_point.header.stamp = msg.header.stamp
            laser_point.point.x = range * math.cos(angle)
            laser_point.point.y = range * math.sin(angle)
            
            if self.tf_buffer.can_transform('odom', msg.header.frame_id, msg.header.stamp): # transform to odom
                try:
                    transform = self.tf_buffer.lookup_transform(TF_ODOM, msg.header.frame_id, msg.header.stamp) #msg.header.stamp
                    point_odom = do_transform_point(laser_point, transform)
                    world_x = point_odom.point.x
                    world_y = point_odom.point.y
                except Exception as e:
                    self.get_logger().warn(f'Transform failed: {str(e)}')
                    continue
            else:
                continue
            
            end_x, end_y = self.world_to_grid(world_x, world_y) # export to grid
            if not self.valid_cell(end_x, end_y):
                self.expand_map(end_x, end_y)
                end_x, end_y = self.world_to_grid(world_x, world_y)

            self.bresenham(grid_x, grid_y, end_x, end_y) # map update using Bresenham
        
        self.publish_map()

    def publish_map(self):
        map_publish_msg = OccupancyGrid()

        now = self.get_clock().now().to_msg()
        map_publish_msg.header.stamp = now
        map_publish_msg.header.frame_id = 'map'

        map_publish_msg.info.resolution = self.res
        map_publish_msg.info.width = self.width
        map_publish_msg.info.height = self.height
        map_publish_msg.info.origin.position.x = self.origin_x
        map_publish_msg.info.origin.position.y = self.origin_y
        map_publish_msg.info.origin.position.z = 0.0
        map_publish_msg.info.origin.orientation.w = 1.0

        map_publish_msg.data = self.map.flatten().tolist()
        self.map_pub.publish(map_publish_msg)

def main(args=None):
    rclpy.init(args=args)
    node = GridMapper()

    # try:
    #     rclpy.spin(node)
    # except KeyboardInterrupt:
    #     pass
    # node.destroy_node()
    # rclpy.shutdown()

if __name__ == '__main__':
    main()<|MERGE_RESOLUTION|>--- conflicted
+++ resolved
@@ -170,11 +170,7 @@
         self.laser_sub = self.create_subscription(LaserScan, DEFAULT_SCAN_TOPIC, self.laser_callback, 10)
         
         # set up qlearning states and obstacles 
-<<<<<<< HEAD
-        self.start_state = (pos_y, pos_x)  # (row, col)
-=======
-        self.start_state = (pos_x, pos_y)  
->>>>>>> 114ea96a
+        self.start_state = (pos_y, pos_x)  
         self.state = self.start_state
         self.goal = goal
 
@@ -243,11 +239,6 @@
             self.pos_y -= STEP 
         elif action == 3:  # Move left
             self.pos_x -= STEP 
-<<<<<<< HEAD
-        
-=======
-        self.state = (self.pos_y, self.pos_x)
->>>>>>> 114ea96a
 
         self.mover.move_to_point(self.pos_x, self.pos_y)
 
