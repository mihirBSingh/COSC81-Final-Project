import numpy as np
import random
import rclpy
from mapping import GridMapper
# from rclpy.node import Node
import threading
import os

actions_list = ["UP", "RIGHT", "DOWN", "LEFT"]

def print_grid_window(map_data, center, window_size=5):
    cx, cy = center
    half = window_size // 2

    print(f"\n--- Grid window around {center} ---")
    for y in range(cy - half, cy + half + 1):
        row = ""
        for x in range(cx - half, cx + half + 1):
            if 0 <= x < map_data.shape[0] and 0 <= y < map_data.shape[1]:
                val = map_data[y, x]
                if (x, y) == center:
                    row += f"[{val:3}] "  # Highlight center
                else:
                    row += f" {val:3}  "
            else:
                row += "  X   "
        print(row)
    print("--- End Grid ---\n")

def print_qtable_window(q_table, state):
    """
    Print the Q-values for all actions at a single state.
    Args:
        q_table: 3D numpy array (x, y, actions)
        state: tuple of (x, y) coordinates
    """
    
    print(f"\n=== Q-values at state {state} ===")
    for action, name in enumerate(actions_list):
        x, y = state
        print(f"{name:5}: {q_table[y][x][action]:6.2f}")
    
    print("=== End Q-values ===\n")



class QLearningAgent:
    def __init__(self, discount_rate=0.9, learning_rate=0.1, exploration_rate=0.3, initial_size=1000, res=0.05):
        grid_size = int(initial_size * res)
        self.q_table = np.zeros((grid_size, grid_size, 4))  # x,y,q-value -- x,y in m
        self.origin_x = round(initial_size / 2.0 * res)
        self.origin_y = round(initial_size / 2.0 * res)

        self.learning_rate = learning_rate
        self.discount_factor = discount_rate
        self.exploration_rate = exploration_rate 
        self.res = res 

        print(f"Q-table initialized with shape: {self.q_table.shape} and origin: {self.origin_x}, {self.origin_y}\n")

    def choose_action(self, state, grid):
        tried = set()
        max_actions = 4
        actions = list(range(max_actions))

        while len(tried) < max_actions:
            if random.uniform(0, 1) < self.exploration_rate:
                print("   exploring")
                action = random.choice(list(set(actions) - tried))
            else:
                print("   exploiting")
                q_vals = self.q_table[state]
                for a in np.argsort(-q_vals):
                    if a not in tried:
                        action = a
                        break
            tried.add(action)

            # Compute the next state in world coordinates and then grid indices
            state_world = grid.get_next_state(state, action)  # in meters
            next_state = grid.world_to_grid(state_world[0], state_world[1])  # in grid coords (x, y)

            # Debug info: print the grid window around considered next state
            # print(f"Trying action {action} -> next state (grid coords): {next_state}")
            # print_grid_window(grid.map, next_state, window_size=5)

            # Check that next_state is within map bounds
            if not (0 <= next_state[0] < grid.width and 0 <= next_state[1] < grid.height):
                # print(f"      Next state {next_state} out of bounds, trying next action...")
                continue

            # Check occupancy grid cell value at next_state
            cell_val = grid.map[next_state[1], next_state[0]]

            # Only allow action if cell is free (0). Block if obstacle (100) or unknown (-1)
            if cell_val == 0:
                print(f"      Chose action: {action} ({actions_list[action]}) for state: {state}")
                return action
            else:
                print(f"      Blocked by obstacle or unknown cell (val={cell_val}) at {next_state} with action {action} ({actions_list[action]}), trying next action...")

        # If all actions are blocked, default None 
        print("      All directions blocked. Returning action 'None'.")
        return None

    def update_q_value(self, state, action, reward, next_state):
        print(f"      Updating Q-value for state: {state}, action: {action}, reward: {reward}, next_state: {next_state}")
        max_future_q = np.max(self.q_table[next_state])  # Best Q-value for next state
        current_q = self.q_table[state][action]
        # Q-learning formula
        td_update = current_q + self.learning_rate * (
            reward + self.discount_factor * max_future_q - current_q
        )
        print(f"      Q-value update: {td_update}")
        x,y = state
        self.q_table[y][x][action] = td_update 

        print_qtable_window(self.q_table, state)
    
    def expand_qtable(self):
        current_size = self.q_table.shape[0]
        expansion_size = 10

        # create new qtable with expanded size 
        new_q_table = np.zeros((current_size+expansion_size, current_size+expansion_size, 4))
        
        # offset origin by half of expansion size 
        self.origin_x = round(self.origin_x + expansion_size/2)
        self.origin_y = round(self.origin_y + expansion_size/2)
        
        # copy old qtable to new qtable 
        new_q_table[expansion_size/2:self.q_table.shape[0], expansion_size/2:self.q_table.shape[1], :] = self.q_table
        self.q_table = new_q_table

        print(f"Q-table expanded to shape: {self.q_table.shape} and origin: {self.origin_x}, {self.origin_y}")
    
    def in_bounds(self, state):
        return 0 <= state[0] < self.q_table.shape[0] and 0 <= state[1] < self.q_table.shape[1]

    def save_policy(self, filepath):
        """
        Save the Q-table and metadata to a file.
        Args:
            filepath: Path where to save the policy
        """
        # Create directory if it doesn't exist
        os.makedirs(os.path.dirname(filepath), exist_ok=True)
        
        # Save Q-table and metadata
        np.savez(filepath,
                q_table=self.q_table,
                origin_x=self.origin_x,
                origin_y=self.origin_y,
                learning_rate=self.learning_rate,
                discount_factor=self.discount_factor,
                exploration_rate=self.exploration_rate,
                res=self.res)
        print(f"Policy saved to {filepath}")

    def load_policy(self, filepath):
        """
        Load the Q-table and metadata from a file.
        Args:
            filepath: Path to the saved policy file
        """
        if not os.path.exists(filepath):
            raise FileNotFoundError(f"No policy file found at {filepath}")
            
        data = np.load(filepath)
        self.q_table = data['q_table']
        self.origin_x = float(data['origin_x'])
        self.origin_y = float(data['origin_y'])
        self.learning_rate = float(data['learning_rate'])
        self.discount_factor = float(data['discount_factor'])
        self.exploration_rate = float(data['exploration_rate'])
        self.res = float(data['res'])
        print(f"Policy loaded from {filepath}")
        print(f"Q-table shape: {self.q_table.shape}")

    def train(self, num_episodes, grid, reward_type="manhattan"):
        print(f"<<< Training for {num_episodes} episodes >>>\n")
        for i in range(num_episodes):
            print(f"Episode {i+1}/{num_episodes}")
            state = grid.reset()
            print(f" --- State (px): {state} --- ")
            state_offset = (state[0] + self.origin_x, state[1] + self.origin_y)  # offset by origin 
            done = False

            while not done:
                action = self.choose_action(state, grid)

                next_state, reward, done = grid.step(action, reward_type)
                
                next_state_offset = (next_state[0] + self.origin_x, next_state[1] + self.origin_y)  # offset by origin 
                if not self.in_bounds(next_state_offset):
                    self.expand_qtable()
                
                self.update_q_value(state_offset, action, reward, next_state_offset)

                state = next_state
                state_offset = next_state_offset
                print(f" --- State (px): {state} --- ")

        print(f"Training complete.\n")
        print(f"Q-table shape: {self.q_table.shape}")
        print(f"Q-table: {self.q_table}")

        print(f"Training complete.\n")
        print(f"Q-table shape: {self.q_table.shape}")
        print(f"Q-table: {self.q_table}")

    def save_policy(self, filepath):
        """
        Save the Q-table and metadata to a file.
        Args:
            filepath: Path where to save the policy
        """
        # Create directory if it doesn't exist
        os.makedirs(os.path.dirname(filepath), exist_ok=True)
        
        # Save Q-table and metadata
        np.savez(filepath,
                q_table=self.q_table,
                origin_x=self.origin_x,
                origin_y=self.origin_y,
                learning_rate=self.learning_rate,
                discount_factor=self.discount_factor,
                exploration_rate=self.exploration_rate,
                res=self.res)
        print(f"Policy saved to {filepath}")

    def load_policy(self, filepath):
        """
        Load the Q-table and metadata from a file.
        Args:
            filepath: Path to the saved policy file
        """
        if not os.path.exists(filepath):
            raise FileNotFoundError(f"No policy file found at {filepath}")
            
        data = np.load(filepath)
        self.q_table = data['q_table']
        self.origin_x = float(data['origin_x'])
        self.origin_y = float(data['origin_y'])
        self.learning_rate = float(data['learning_rate'])
        self.discount_factor = float(data['discount_factor'])
        self.exploration_rate = float(data['exploration_rate'])
        self.res = float(data['res'])
        print(f"Policy loaded from {filepath}")
        print(f"Q-table shape: {self.q_table.shape}")

def main(args=None):
    rclpy.init(args=args)
        
    initial_size = 1000 
    res = 0.05

    # odom px
    startx = 0 
    starty = 0 
<<<<<<< HEAD
    goal = (-1,-1)  # m
=======
    goal = (-3,1)  # m
>>>>>>> 6fe4dc0a

    gm_node = GridMapper(goal=goal, pos_x=startx, pos_y=starty, initial_size=initial_size, res=res)
    q = QLearningAgent(initial_size=initial_size, res=res)
 
    executor = rclpy.executors.MultiThreadedExecutor()
    executor.add_node(gm_node)
    executor.add_node(gm_node.planner)
    executor_thread = threading.Thread(target=executor.spin, daemon=True)
    executor_thread.start()

    # hyperparameters TODO: tune
    # discount_factor = 0.4
    # learning_rate = 0.1 
    # exploration_rate = 0.1

    num_episodes = 10
    q.train(num_episodes, gm_node)

    # Save the learned policy
    policy_dir = "policies"
    policy_file = os.path.join(policy_dir, "qlearning_policy.npz")
    q.save_policy(policy_file)

    # Example of how to load a saved policy
    # new_agent = QLearningAgent(initial_size=initial_size, res=res)
    # new_agent.load_policy(policy_file)

    # try:
    #     rclpy.spin(gm_node)
    # except KeyboardInterrupt:
    #     pass
    # gm_node.destroy_node()
    # rclpy.shutdown()

if __name__ == '__main__':
    main()
<|MERGE_RESOLUTION|>--- conflicted
+++ resolved
@@ -258,11 +258,7 @@
     # odom px
     startx = 0 
     starty = 0 
-<<<<<<< HEAD
     goal = (-1,-1)  # m
-=======
-    goal = (-3,1)  # m
->>>>>>> 6fe4dc0a
 
     gm_node = GridMapper(goal=goal, pos_x=startx, pos_y=starty, initial_size=initial_size, res=res)
     q = QLearningAgent(initial_size=initial_size, res=res)
