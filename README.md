# COSC81-Final-Project

## Overview

implemented two rl algorithms for target finding using rosbot2

- q learning
- value iteration

evaluate

Maze map

## QLearning

1. start up docker container

   `docker compose up`

2. kill docker gazebo simulator (we're using stage)

3. for each of the following commands, open a new terminal, run `docker compose exec ros bash`, then the command
<<<<<<< HEAD

   `ros2 launch stage_ros2 stage.launch.py world:=/root/catkin_ws/src/cs81-finalproj/maze enforce_prefixes:=false one_tf_tree:=true` - launches stage simulator
=======
   `ros2 launch stage_ros2 stage.launch.py world:=/root/catkin_ws/src/cs81-finalproj/maze enforce_prefixes:=false one_tf_tree:=true` - creates the
>>>>>>> 6f3d8eb4

   `ros2 run tf2_ros static_transform_publisher 0 0 0 0 0 0 1 map rosbot/odom` - publishes the static transform from map and odom

   `python3 qlearning.py` - run qlearning.py

   `rviz2` - run rviz2 to visualize the occupancy grid

      <!-- `ros2 run teleop_twist_keyboard teleop_twist_keyboard` - teleoperate/drive the rosbot in the simulation -->

## Value Iteration

## Submodule Instructions

Megan forked the VNC-ROS repo by AQL and wanted to use the docker container/easy access to previous code for the final project. Mihir created a repo for our final project, which I made into a submodule: a repo inside a repo. In the parent repo, the child repo is a gitlink (a pointer to a specific commit). If you cd into the subomdule folder, it looks like the remote branch. Any commits made within that folder update only that child repo, and any commits made outside that folder update only the parent repo.
Here's how to set up.

1. Within workspace/src, run

```
git submodule add https://github.com/mihirBSingh/COSC81-Final-Project.git cs81-finalproj
```

2. Check it worked by running

```
git submodule status
```

In Cursor/VSCode with the Git version control extension, a green "A" should appear next to the submodule, denoting a new submodule added to the index. After changes in the submodule, there should be a blue "S" denoting submodule having staged changes.<|MERGE_RESOLUTION|>--- conflicted
+++ resolved
@@ -13,27 +13,22 @@
 
 ## QLearning
 
-1. start up docker container
+1.  start up docker container
 
-   `docker compose up`
+    `docker compose up`
 
-2. kill docker gazebo simulator (we're using stage)
+2.  kill docker gazebo simulator (we're using stage)
 
-3. for each of the following commands, open a new terminal, run `docker compose exec ros bash`, then the command
-<<<<<<< HEAD
+3.  for each of the following commands, open a new terminal, run `docker compose exec ros bash`, then the command
 
-   `ros2 launch stage_ros2 stage.launch.py world:=/root/catkin_ws/src/cs81-finalproj/maze enforce_prefixes:=false one_tf_tree:=true` - launches stage simulator
-=======
-   `ros2 launch stage_ros2 stage.launch.py world:=/root/catkin_ws/src/cs81-finalproj/maze enforce_prefixes:=false one_tf_tree:=true` - creates the
->>>>>>> 6f3d8eb4
+    `ros2 launch stage_ros2 stage.launch.py world:=/root/catkin_ws/src/cs81-finalproj/maze enforce_prefixes:=false one_tf_tree:=true` - launches stage simulator
+    `ros2 run tf2_ros static_transform_publisher 0 0 0 0 0 0 1 map rosbot/odom` - publishes the static transform from map and odom
 
-   `ros2 run tf2_ros static_transform_publisher 0 0 0 0 0 0 1 map rosbot/odom` - publishes the static transform from map and odom
+    `python3 qlearning.py` - run qlearning.py
 
-   `python3 qlearning.py` - run qlearning.py
+    `rviz2` - run rviz2 to visualize the occupancy grid
 
-   `rviz2` - run rviz2 to visualize the occupancy grid
-
-      <!-- `ros2 run teleop_twist_keyboard teleop_twist_keyboard` - teleoperate/drive the rosbot in the simulation -->
+          <!-- `ros2 run teleop_twist_keyboard teleop_twist_keyboard` - teleoperate/drive the rosbot in the simulation -->
 
 ## Value Iteration
 
